--- conflicted
+++ resolved
@@ -1,19 +1,8 @@
-import controller from './git-form.controller.js';
-
-export const gitForm = {
-  templateUrl: './git-form.html',
-  controller,
+export const gitFormComposePathField = {
+  templateUrl: './git-form-compose-path-field.html',
   bindings: {
-<<<<<<< HEAD
-    pathTextTitle: '@',
-    pathPlaceholder: '@',
-=======
     deployMethod: '@',
->>>>>>> dc769b4c
-    model: '<',
+    value: '<',
     onChange: '<',
-    additionalFile: '<',
-    autoUpdate: '<',
-    showAuthExplanation: '<',
   },
 };