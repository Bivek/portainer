--- conflicted
+++ resolved
@@ -10,7 +10,7 @@
       </rd-widget-header>
       <rd-widget-body>
         <span class="small text-muted">You cannot change the password of this account in the demo version of Portainer.</span>
-      </rd-wigdet-body>
+      </rd-widget-body>
     </rd-widget>
   </div>
 </div>
@@ -35,13 +35,9 @@
               <label for="toggle_logo" class="control-label text-left">
                 Use custom logo
               </label>
-<<<<<<< HEAD
               <label class="switch" style="margin-left: 20px;">
                 <input type="checkbox" disabled name="toggle_logo" ng-model="formValues.customLogo"><i></i>
               </label>
-=======
-              <label class="switch" style="margin-left: 20px;"> <input type="checkbox" name="toggle_logo" ng-model="formValues.customLogo" /><i></i> </label>
->>>>>>> 13f712d0
             </div>
             <div class="col-sm-12">
               <span class="small text-muted">You cannot use this feature in the demo version of Portainer.</span>
