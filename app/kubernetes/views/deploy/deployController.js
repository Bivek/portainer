--- conflicted
+++ resolved
@@ -129,13 +129,8 @@
       this.state.BuildMethod === KubernetesDeployBuildMethods.WEB_EDITOR && _.isEmpty(this.formValues.EditorContent) && _.isEmpty(this.formValues.Namespace);
     const isURLFormInvalid = this.state.BuildMethod == KubernetesDeployBuildMethods.WEB_EDITOR.URL && _.isEmpty(this.formValues.ManifestURL);
 
-<<<<<<< HEAD
-    return !this.formValues.StackName || isGitFormInvalid || isWebEditorInvalid || isURLFormInvalid || this.state.actionInProgress;
-=======
     const isNamespaceInvalid = _.isEmpty(this.formValues.Namespace);
-
-    return isGitFormInvalid || isWebEditorInvalid || isURLFormInvalid || this.state.actionInProgress || isNamespaceInvalid;
->>>>>>> cbeb1363
+    return !this.formValues.StackName || isGitFormInvalid || isWebEditorInvalid || isURLFormInvalid || this.state.actionInProgress || isNamespaceInvalid;
   }
 
   onChangeFormValues(values) {
