angular.module('createContainer', [])
.controller('CreateContainerController', ['$scope', '$state', 'Config', 'Container', 'Image', 'Volume', 'Network', 'Messages', 'errorMsgFilter',
function ($scope, $state, Config, Container, Image, Volume, Network, Messages, errorMsgFilter) {

  $scope.state = {
    alwaysPull: true
  };

  $scope.formValues = {
    Console: 'none',
    Volumes: [],
    AvailableRegistries: [],
    Registry: ''
  };

  $scope.imageConfig = {};

  $scope.config = {
    Env: [],
    ExposedPorts: {},
    HostConfig: {
      RestartPolicy: {
        Name: 'no'
      },
      PortBindings: [],
      Binds: [],
      NetworkMode: 'bridge',
      Privileged: false
    }
  };

  $scope.addVolume = function() {
    $scope.formValues.Volumes.push({ name: '', containerPath: '' });
  };

  $scope.removeVolume = function(index) {
    $scope.formValues.Volumes.splice(index, 1);
  };

  $scope.addEnvironmentVariable = function() {
    $scope.config.Env.push({ name: '', value: ''});
  };

  $scope.removeEnvironmentVariable = function(index) {
    $scope.config.Env.splice(index, 1);
  };

  $scope.addPortBinding = function() {
    $scope.config.HostConfig.PortBindings.push({ hostPort: '', containerPort: '', protocol: 'tcp' });
  };

  $scope.removePortBinding = function(index) {
    $scope.config.HostConfig.PortBindings.splice(index, 1);
  };

  Config.$promise.then(function (c) {
    var swarm = c.swarm;

    $scope.formValues.AvailableRegistries = c.registries;

    Volume.query({}, function (d) {
      $scope.availableVolumes = d.Volumes;
    }, function (e) {
      Messages.error("Failure", e.data);
    });

    Network.query({}, function (d) {
      var networks = d;
      if (swarm) {
        networks = d.filter(function (network) {
          if (network.Scope === 'global') {
            return network;
          }
        });
        $scope.globalNetworkCount = networks.length;
        networks.push({Name: "bridge"});
        networks.push({Name: "host"});
        networks.push({Name: "none"});
      }
      $scope.availableNetworks = networks;
    }, function (e) {
      Messages.error("Failure", e.data);
    });
  });

  function createContainer(config) {
    $('#createContainerSpinner').show();
    Container.create(config, function (d) {
      if (d.Id) {
        var reqBody = config.HostConfig || {};
        reqBody.id = d.Id;
        Container.start(reqBody, function (cd) {
          $('#createContainerSpinner').hide();
          Messages.send('Container Started', d.Id);
          $state.go('containers', {}, {reload: true});
        }, function (e) {
          $('#createContainerSpinner').hide();
          Messages.error('Error', errorMsgFilter(e));
        });
      } else {
        $('#createContainerSpinner').hide();
        Messages.error('Error', errorMsgFilter(d));
      }
    }, function (e) {
      $('#createContainerSpinner').hide();
      Messages.error('Error', errorMsgFilter(e));
    });
  }

  function pullImageAndCreateContainer(config) {
    $('#createContainerSpinner').show();
    Image.create($scope.imageConfig, function (data) {
        var err = data.length > 0 && data[data.length - 1].hasOwnProperty('error');
        if (err) {
          var detail = data[data.length - 1];
          $('#createContainerSpinner').hide();
          Messages.error('Error', detail.error);
        } else {
          createContainer(config);
        }
    }, function (e) {
      $('#createContainerSpinner').hide();
      Messages.error('Error', 'Unable to pull image ' + image);
    });
  }

  function createImageConfig(imageName, registry) {
    var imageNameAndTag = imageName.split(':');
    var image = imageNameAndTag[0];
    if (registry) {
      image = registry + '/' + imageNameAndTag[0];
    }
    var imageConfig = {
      fromImage: image,
      tag: imageNameAndTag[1] ? imageNameAndTag[1] : 'latest'
    };
    return imageConfig;
  }

  function prepareImageConfig(config) {
    var image = _.toLower(config.Image);
    var registry = $scope.formValues.Registry;
    var imageConfig = createImageConfig(image, registry);
    config.Image = imageConfig.fromImage + ':' + imageConfig.tag;
    $scope.imageConfig = imageConfig;
  }

  function preparePortBindings(config) {
    var bindings = {};
    config.HostConfig.PortBindings.forEach(function (portBinding) {
      if (portBinding.hostPort && portBinding.containerPort) {
        var key = portBinding.containerPort + "/" + portBinding.protocol;
<<<<<<< HEAD
        bindings[key] = [{ HostPort: portBinding.hostPort }];
=======
        var binding = {};
        if (portBinding.hostPort.indexOf(':') > -1) {
          var hostAndPort = portBinding.hostPort.split(':');
          binding.HostIp = hostAndPort[0];
          binding.HostPort = hostAndPort[1];
        } else {
          binding.HostPort = portBinding.hostPort;
        }
        bindings[key] = [binding];
>>>>>>> ff040440
        config.ExposedPorts[key] = {};
      }
    });
    config.HostConfig.PortBindings = bindings;
  }

  function prepareConsole(config) {
    var value = $scope.formValues.Console;
    var openStdin = true;
    var tty = true;
    if (value === 'tty') {
      openStdin = false;
    } else if (value === 'interactive') {
      tty = false;
    } else if (value === 'none') {
      openStdin = false;
      tty = false;
    }
    config.OpenStdin = openStdin;
    config.Tty = tty;
  }

  function prepareEnvironmentVariables(config) {
    var env = [];
    config.Env.forEach(function (v) {
      if (v.name && v.value) {
        env.push(v.name + "=" + v.value);
      }
    });
    config.Env = env;
  }

  function prepareVolumes(config) {
    var binds = [];
    var volumes = {};

    $scope.formValues.Volumes.forEach(function (volume) {
      var name = volume.name;
      var containerPath = volume.containerPath;
      if (name && containerPath) {
        var bind = name + ':' + containerPath;
        volumes[containerPath] = {};
        if (volume.readOnly) {
          bind += ':ro';
        }
        binds.push(bind);
      }
    });
    config.HostConfig.Binds = binds;
    config.Volumes = volumes;
  }

  function prepareConfiguration() {
    var config = angular.copy($scope.config);
    prepareImageConfig(config);
    preparePortBindings(config);
    prepareConsole(config);
    prepareEnvironmentVariables(config);
    prepareVolumes(config);
    return config;
  }

  $scope.create = function () {
    var config = prepareConfiguration();

    if ($scope.state.alwaysPull) {
      pullImageAndCreateContainer(config);
    } else {
      createContainer(config);
    }
  };

}]);<|MERGE_RESOLUTION|>--- conflicted
+++ resolved
@@ -150,9 +150,6 @@
     config.HostConfig.PortBindings.forEach(function (portBinding) {
       if (portBinding.hostPort && portBinding.containerPort) {
         var key = portBinding.containerPort + "/" + portBinding.protocol;
-<<<<<<< HEAD
-        bindings[key] = [{ HostPort: portBinding.hostPort }];
-=======
         var binding = {};
         if (portBinding.hostPort.indexOf(':') > -1) {
           var hostAndPort = portBinding.hostPort.split(':');
@@ -162,7 +159,6 @@
           binding.HostPort = portBinding.hostPort;
         }
         bindings[key] = [binding];
->>>>>>> ff040440
         config.ExposedPorts[key] = {};
       }
     });
