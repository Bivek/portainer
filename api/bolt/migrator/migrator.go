--- conflicted
+++ resolved
@@ -98,294 +98,7 @@
 	}
 }
 
-<<<<<<< HEAD
-// Migrate checks the database version and migrate the existing data to the most recent data model.
-func (m *Migrator) Migrate() error {
-	// Portainer < 1.12
-	if m.currentDBVersion < 1 {
-		err := m.updateAdminUserToDBVersion1()
-		if err != nil {
-			return err
-		}
-	}
-
-	// Portainer 1.12.x
-	if m.currentDBVersion < 2 {
-		err := m.updateResourceControlsToDBVersion2()
-		if err != nil {
-			return err
-		}
-		err = m.updateEndpointsToDBVersion2()
-		if err != nil {
-			return err
-		}
-	}
-
-	// Portainer 1.13.x
-	if m.currentDBVersion < 3 {
-		err := m.updateSettingsToDBVersion3()
-		if err != nil {
-			return err
-		}
-	}
-
-	// Portainer 1.14.0
-	if m.currentDBVersion < 4 {
-		err := m.updateEndpointsToDBVersion4()
-		if err != nil {
-			return err
-		}
-	}
-
-	// https://github.com/portainer/portainer/issues/1235
-	if m.currentDBVersion < 5 {
-		err := m.updateSettingsToVersion5()
-		if err != nil {
-			return err
-		}
-	}
-
-	// https://github.com/portainer/portainer/issues/1236
-	if m.currentDBVersion < 6 {
-		err := m.updateSettingsToVersion6()
-		if err != nil {
-			return err
-		}
-	}
-
-	// https://github.com/portainer/portainer/issues/1449
-	if m.currentDBVersion < 7 {
-		err := m.updateSettingsToVersion7()
-		if err != nil {
-			return err
-		}
-	}
-
-	if m.currentDBVersion < 8 {
-		err := m.updateEndpointsToVersion8()
-		if err != nil {
-			return err
-		}
-	}
-
-	// https: //github.com/portainer/portainer/issues/1396
-	if m.currentDBVersion < 9 {
-		err := m.updateEndpointsToVersion9()
-		if err != nil {
-			return err
-		}
-	}
-
-	// https://github.com/portainer/portainer/issues/461
-	if m.currentDBVersion < 10 {
-		err := m.updateEndpointsToVersion10()
-		if err != nil {
-			return err
-		}
-	}
-
-	// https://github.com/portainer/portainer/issues/1906
-	if m.currentDBVersion < 11 {
-		err := m.updateEndpointsToVersion11()
-		if err != nil {
-			return err
-		}
-	}
-
-	// Portainer 1.18.0
-	if m.currentDBVersion < 12 {
-		err := m.updateEndpointsToVersion12()
-		if err != nil {
-			return err
-		}
-
-		err = m.updateEndpointGroupsToVersion12()
-		if err != nil {
-			return err
-		}
-
-		err = m.updateStacksToVersion12()
-		if err != nil {
-			return err
-		}
-	}
-
-	// Portainer 1.19.0
-	if m.currentDBVersion < 13 {
-		err := m.updateSettingsToVersion13()
-		if err != nil {
-			return err
-		}
-	}
-
-	// Portainer 1.19.2
-	if m.currentDBVersion < 14 {
-		err := m.updateResourceControlsToDBVersion14()
-		if err != nil {
-			return err
-		}
-	}
-
-	// Portainer 1.20.0
-	if m.currentDBVersion < 15 {
-		err := m.updateSettingsToDBVersion15()
-		if err != nil {
-			return err
-		}
-
-		err = m.updateTemplatesToVersion15()
-		if err != nil {
-			return err
-		}
-	}
-
-	if m.currentDBVersion < 16 {
-		err := m.updateSettingsToDBVersion16()
-		if err != nil {
-			return err
-		}
-	}
-
-	// Portainer 1.20.1
-	if m.currentDBVersion < 17 {
-		err := m.updateExtensionsToDBVersion17()
-		if err != nil {
-			return err
-		}
-	}
-
-	// Portainer 1.21.0
-	if m.currentDBVersion < 18 {
-		err := m.updateUsersToDBVersion18()
-		if err != nil {
-			return err
-		}
-
-		err = m.updateEndpointsToDBVersion18()
-		if err != nil {
-			return err
-		}
-
-		err = m.updateEndpointGroupsToDBVersion18()
-		if err != nil {
-			return err
-		}
-
-		err = m.updateRegistriesToDBVersion18()
-		if err != nil {
-			return err
-		}
-	}
-
-	// Portainer 1.22.0
-	if m.currentDBVersion < 19 {
-		err := m.updateSettingsToDBVersion19()
-		if err != nil {
-			return err
-		}
-	}
-
-	// Portainer 1.22.1
-	if m.currentDBVersion < 20 {
-		err := m.updateUsersToDBVersion20()
-		if err != nil {
-			return err
-		}
-
-		err = m.updateSettingsToDBVersion20()
-		if err != nil {
-			return err
-		}
-
-		err = m.updateSchedulesToDBVersion20()
-		if err != nil {
-			return err
-		}
-	}
-
-	// Portainer 1.23.0
-	// DBVersion 21 is missing as it was shipped as via hotfix 1.22.2
-	if m.currentDBVersion < 22 {
-		err := m.updateResourceControlsToDBVersion22()
-		if err != nil {
-			return err
-		}
-
-		err = m.updateUsersAndRolesToDBVersion22()
-		if err != nil {
-			return err
-		}
-	}
-
-	// Portainer 1.24.0
-	if m.currentDBVersion < 23 {
-		err := m.updateTagsToDBVersion23()
-		if err != nil {
-			return err
-		}
-
-		err = m.updateEndpointsAndEndpointGroupsToDBVersion23()
-		if err != nil {
-			return err
-		}
-	}
-
-	// Portainer 1.24.1
-	if m.currentDBVersion < 24 {
-		err := m.updateSettingsToDB24()
-		if err != nil {
-			return err
-		}
-	}
-
-	// Portainer 2.0.0
-	if m.currentDBVersion < 25 {
-		err := m.updateSettingsToDB25()
-		if err != nil {
-			return err
-		}
-
-		err = m.updateStacksToDB24()
-		if err != nil {
-			return err
-		}
-	}
-
-	// Portainer 2.1.0
-	if m.currentDBVersion < 26 {
-		err := m.updateEndpointSettingsToDB25()
-		if err != nil {
-			return err
-		}
-	}
-
-	// Portainer 2.2.0
-	if m.currentDBVersion < 27 {
-		err := m.updateStackResourceControlToDB27()
-		if err != nil {
-			return err
-		}
-	}
-
-	// Portainer 2.6.0
-	if m.currentDBVersion < 30 {
-		err := m.migrateDBVersionToDB30()
-		if err != nil {
-			return err
-		}
-	}
-
-	// Portainer 2.9.0
-	if m.currentDBVersion < 32 {
-		if err := m.migrateDBVersionToDB32(); err != nil {
-			return err
-		}
-	}
-
-	return m.versionService.StoreDBVersion(portainer.DBVersion)
-=======
 // Version exposes version of database
 func (migrator *Migrator) Version() int {
 	return migrator.currentDBVersion
->>>>>>> 1b0e58a4
 }