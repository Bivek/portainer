--- conflicted
+++ resolved
@@ -92,17 +92,10 @@
 		if stack.Type == portainer.DockerSwarmStack || stack.Type == portainer.DockerComposeStack {
 			access, err := handler.userCanAccessStack(securityContext, endpoint.ID, resourceControl)
 			if err != nil {
-<<<<<<< HEAD
 				return &httperror.HandlerError{StatusCode: http.StatusInternalServerError, Message: "Unable to verify user authorizations to validate stack access", Err: err}
 			}
 			if !access {
 				return &httperror.HandlerError{StatusCode: http.StatusForbidden, Message: "Access denied to resource", Err: httperrors.ErrResourceAccessDenied}
-=======
-				return &httperror.HandlerError{http.StatusInternalServerError, "Unable to verify user authorizations to validate stack access", err}
-			}
-			if !access {
-				return &httperror.HandlerError{http.StatusForbidden, "Access denied to resource", httperrors.ErrResourceAccessDenied}
->>>>>>> 8d8f2136
 			}
 		}
 	}
@@ -184,16 +177,11 @@
 	if stack.Type == portainer.DockerSwarmStack {
 		return handler.SwarmStackManager.Remove(stack, endpoint)
 	}
-<<<<<<< HEAD
 	if stack.Type == portainer.DockerComposeStack {
-		return handler.ComposeStackManager.Down(stack, endpoint)
+		return handler.ComposeStackManager.Down(context.TODO(), stack, endpoint)
 	}
 	if stack.Type == portainer.KubernetesStack {
 		return nil
 	}
 	return fmt.Errorf("Unsupported stack type: %v", stack.Type)
-=======
-
-	return handler.ComposeStackManager.Down(context.TODO(), stack, endpoint)
->>>>>>> 8d8f2136
 }