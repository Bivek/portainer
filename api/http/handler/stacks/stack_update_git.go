--- conflicted
+++ resolved
@@ -37,26 +37,16 @@
 }
 
 // @id StackUpdateGit
-<<<<<<< HEAD
-// @summary Redeploy a stack
-// @description Pull and redeploy a stack via Git
-=======
 // @summary Update a stack's Git configs
 // @description Update the Git settings in a stack, e.g., RepositoryReferenceName and AutoUpdate
->>>>>>> d14c7b03
 // @description **Access policy**: restricted
 // @tags stacks
 // @security jwt
 // @accept json
 // @produce json
 // @param id path int true "Stack identifier"
-<<<<<<< HEAD
-// @param endpointId query int false "Stacks created before version 1.18.0 might not have an associated endpoint identifier. Use this optional parameter to set the endpoint identifier used by the stack."
-// @param body body updateStackGitPayload true "Git configs for pull and redeploy a stack"
-=======
 // @param endpointId query int false "Stacks created before version 1.18.0 might not have an associated environment(endpoint) identifier. Use this optional parameter to set the environment(endpoint) identifier used by the stack."
 // @param body body stackGitUpdatePayload true "Git configs for pull and redeploy a stack"
->>>>>>> d14c7b03
 // @success 200 {object} portainer.Stack "Success"
 // @failure 400 "Invalid request"
 // @failure 403 "Permission denied"
