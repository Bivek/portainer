--- conflicted
+++ resolved
@@ -14,11 +14,7 @@
 	"github.com/portainer/libhttp/request"
 	"github.com/portainer/libhttp/response"
 	portainer "github.com/portainer/portainer/api"
-<<<<<<< HEAD
-	endpointutils "github.com/portainer/portainer/api/internal/endpoint"
-=======
 	"github.com/portainer/portainer/api/filesystem"
->>>>>>> 29166e1e
 )
 
 type kubernetesStringDeploymentPayload struct {
@@ -68,15 +64,6 @@
 	Output string `json:"Output"`
 }
 
-<<<<<<< HEAD
-func (handler *Handler) createKubernetesStack(w http.ResponseWriter, r *http.Request, endpoint *portainer.Endpoint) *httperror.HandlerError {
-	if !endpointutils.IsKubernetesEndpoint(endpoint) {
-		return &httperror.HandlerError{http.StatusBadRequest, "Endpoint type does not match", errors.New("Endpoint type does not match")}
-	}
-
-	var payload kubernetesStackPayload
-	err := request.DecodeAndValidateJSONPayload(r, &payload)
-=======
 func (handler *Handler) createKubernetesStackFromFileContent(w http.ResponseWriter, r *http.Request, endpoint *portainer.Endpoint) *httperror.HandlerError {
 	var payload kubernetesStringDeploymentPayload
 	if err := request.DecodeAndValidateJSONPayload(r, &payload); err != nil {
@@ -95,7 +82,6 @@
 
 	stackFolder := strconv.Itoa(int(stack.ID))
 	projectPath, err := handler.FileService.StoreStackFileFromBytes(stackFolder, stack.EntryPoint, []byte(payload.StackFileContent))
->>>>>>> 29166e1e
 	if err != nil {
 		return &httperror.HandlerError{StatusCode: http.StatusInternalServerError, Message: "Unable to persist Kubernetes manifest file on disk", Err: err}
 	}
@@ -121,22 +107,6 @@
 	return response.JSON(w, resp)
 }
 
-<<<<<<< HEAD
-func (handler *Handler) deployKubernetesStack(endpoint *portainer.Endpoint, stackConfig string, composeFormat bool, namespace string) (string, error) {
-	handler.stackCreationMutex.Lock()
-	defer handler.stackCreationMutex.Unlock()
-
-	if composeFormat {
-		convertedConfig, err := handler.KubernetesDeployer.ConvertCompose(stackConfig)
-		if err != nil {
-			return "", err
-		}
-		stackConfig = string(convertedConfig)
-	}
-
-	return handler.KubernetesDeployer.Deploy(endpoint, stackConfig, namespace)
-
-=======
 func (handler *Handler) createKubernetesStackFromGitRepository(w http.ResponseWriter, r *http.Request, endpoint *portainer.Endpoint) *httperror.HandlerError {
 	var payload kubernetesGitDeploymentPayload
 	if err := request.DecodeAndValidateJSONPayload(r, &payload); err != nil {
@@ -175,16 +145,25 @@
 	}
 
 	resp := &createKubernetesStackResponse{
-		Output: string(output),
+		Output: output,
 	}
 	return response.JSON(w, resp)
 }
 
-func (handler *Handler) deployKubernetesStack(endpoint *portainer.Endpoint, data string, composeFormat bool, namespace string) ([]byte, error) {
+func (handler *Handler) deployKubernetesStack(endpoint *portainer.Endpoint, stackConfig string, composeFormat bool, namespace string) (string, error) {
 	handler.stackCreationMutex.Lock()
 	defer handler.stackCreationMutex.Unlock()
 
-	return handler.KubernetesDeployer.Deploy(endpoint, data, composeFormat, namespace)
+	if composeFormat {
+		convertedConfig, err := handler.KubernetesDeployer.ConvertCompose(stackConfig)
+		if err != nil {
+			return "", err
+		}
+		stackConfig = string(convertedConfig)
+	}
+
+	return handler.KubernetesDeployer.Deploy(endpoint, stackConfig, namespace)
+
 }
 
 func (handler *Handler) cloneManifestContentFromGitRepo(gitInfo *kubernetesGitDeploymentPayload, projectPath string) (string, error) {
@@ -205,5 +184,4 @@
 		return "", err
 	}
 	return string(content), nil
->>>>>>> 29166e1e
 }