package handler

import (
	"strconv"
	"strings"

	"github.com/portainer/portainer"
	httperror "github.com/portainer/portainer/http/error"
	"github.com/portainer/portainer/http/security"

	"encoding/json"
	"log"
	"net/http"
	"os"

	"github.com/asaskevich/govalidator"
	"github.com/gorilla/mux"
)

// UserHandler represents an HTTP API handler for managing users.
type UserHandler struct {
	*mux.Router
	Logger                 *log.Logger
	UserService            portainer.UserService
	TeamService            portainer.TeamService
	TeamMembershipService  portainer.TeamMembershipService
	ResourceControlService portainer.ResourceControlService
	CryptoService          portainer.CryptoService
	SettingsService        portainer.SettingsService
}

// NewUserHandler returns a new instance of UserHandler.
func NewUserHandler(bouncer *security.RequestBouncer) *UserHandler {
	h := &UserHandler{
		Router: mux.NewRouter(),
		Logger: log.New(os.Stderr, "", log.LstdFlags),
	}
	h.Handle("/users",
		bouncer.RestrictedAccess(http.HandlerFunc(h.handlePostUsers))).Methods(http.MethodPost)
	h.Handle("/users",
		bouncer.RestrictedAccess(http.HandlerFunc(h.handleGetUsers))).Methods(http.MethodGet)
	h.Handle("/users/{id}",
		bouncer.AdministratorAccess(http.HandlerFunc(h.handleGetUser))).Methods(http.MethodGet)
	h.Handle("/users/{id}",
		bouncer.AuthenticatedAccess(http.HandlerFunc(h.handlePutUser))).Methods(http.MethodPut)
	h.Handle("/users/{id}",
		bouncer.AdministratorAccess(http.HandlerFunc(h.handleDeleteUser))).Methods(http.MethodDelete)
	h.Handle("/users/{id}/memberships",
		bouncer.AuthenticatedAccess(http.HandlerFunc(h.handleGetMemberships))).Methods(http.MethodGet)
	h.Handle("/users/{id}/passwd",
		bouncer.AuthenticatedAccess(http.HandlerFunc(h.handlePostUserPasswd))).Methods(http.MethodPost)
	h.Handle("/users/admin/check",
		bouncer.PublicAccess(http.HandlerFunc(h.handleGetAdminCheck))).Methods(http.MethodGet)
	h.Handle("/users/admin/init",
		bouncer.PublicAccess(http.HandlerFunc(h.handlePostAdminInit))).Methods(http.MethodPost)

	return h
}

type (
	postUsersRequest struct {
		Username string `valid:"required"`
		Password string `valid:""`
		Role     int    `valid:"required"`
	}

	postUsersResponse struct {
		ID int `json:"Id"`
	}

	postUserPasswdRequest struct {
		Password string `valid:"required"`
	}

	postUserPasswdResponse struct {
		Valid bool `json:"valid"`
	}

	putUserRequest struct {
		Password string `valid:"-"`
		Role     int    `valid:"-"`
	}

	postAdminInitRequest struct {
		Username string `valid:"required"`
		Password string `valid:"required"`
	}
)

// handlePostUsers handles POST requests on /users
func (handler *UserHandler) handlePostUsers(w http.ResponseWriter, r *http.Request) {
	var req postUsersRequest
	if err := json.NewDecoder(r.Body).Decode(&req); err != nil {
		httperror.WriteErrorResponse(w, ErrInvalidJSON, http.StatusBadRequest, handler.Logger)
		return
	}

	_, err := govalidator.ValidateStruct(req)
	if err != nil {
		httperror.WriteErrorResponse(w, ErrInvalidRequestFormat, http.StatusBadRequest, handler.Logger)
		return
	}

	securityContext, err := security.RetrieveRestrictedRequestContext(r)
	if err != nil {
		httperror.WriteErrorResponse(w, err, http.StatusInternalServerError, handler.Logger)
		return
	}

	if !securityContext.IsAdmin && !securityContext.IsTeamLeader {
		httperror.WriteErrorResponse(w, portainer.ErrResourceAccessDenied, http.StatusForbidden, nil)
		return
	}

	if securityContext.IsTeamLeader && req.Role == 1 {
		httperror.WriteErrorResponse(w, portainer.ErrResourceAccessDenied, http.StatusForbidden, nil)
		return
	}

	if strings.ContainsAny(req.Username, " ") {
		httperror.WriteErrorResponse(w, portainer.ErrInvalidUsername, http.StatusBadRequest, handler.Logger)
		return
	}

	user, err := handler.UserService.UserByUsername(req.Username)
	if err != nil && err != portainer.ErrUserNotFound {
		httperror.WriteErrorResponse(w, err, http.StatusInternalServerError, handler.Logger)
		return
	}
	if user != nil {
		httperror.WriteErrorResponse(w, portainer.ErrUserAlreadyExists, http.StatusConflict, handler.Logger)
		return
	}

	var role portainer.UserRole
	if req.Role == 1 {
		role = portainer.AdministratorRole
	} else {
		role = portainer.StandardUserRole
	}

	user = &portainer.User{
		Username: req.Username,
		Role:     role,
	}

	settings, err := handler.SettingsService.Settings()
	if err != nil {
		httperror.WriteErrorResponse(w, err, http.StatusInternalServerError, handler.Logger)
		return
	}

	if settings.AuthenticationMethod == portainer.AuthenticationInternal {
		user.Password, err = handler.CryptoService.Hash(req.Password)
		if err != nil {
			httperror.WriteErrorResponse(w, portainer.ErrCryptoHashFailure, http.StatusBadRequest, handler.Logger)
			return
		}
	}

	err = handler.UserService.CreateUser(user)
	if err != nil {
		httperror.WriteErrorResponse(w, err, http.StatusInternalServerError, handler.Logger)
		return
	}

	encodeJSON(w, &postUsersResponse{ID: int(user.ID)}, handler.Logger)
}

// handleGetUsers handles GET requests on /users
func (handler *UserHandler) handleGetUsers(w http.ResponseWriter, r *http.Request) {
	securityContext, err := security.RetrieveRestrictedRequestContext(r)
	if err != nil {
		httperror.WriteErrorResponse(w, err, http.StatusInternalServerError, handler.Logger)
		return
	}

	users, err := handler.UserService.Users()
	if err != nil {
		httperror.WriteErrorResponse(w, err, http.StatusInternalServerError, handler.Logger)
		return
	}

	filteredUsers := security.FilterUsers(users, securityContext)

	for i := range filteredUsers {
		filteredUsers[i].Password = ""
	}

	encodeJSON(w, filteredUsers, handler.Logger)
}

// handlePostUserPasswd handles POST requests on /users/:id/passwd
func (handler *UserHandler) handlePostUserPasswd(w http.ResponseWriter, r *http.Request) {
	vars := mux.Vars(r)
	id := vars["id"]

	userID, err := strconv.Atoi(id)
	if err != nil {
		httperror.WriteErrorResponse(w, err, http.StatusBadRequest, handler.Logger)
		return
	}

	var req postUserPasswdRequest
	if err = json.NewDecoder(r.Body).Decode(&req); err != nil {
		httperror.WriteErrorResponse(w, ErrInvalidJSON, http.StatusBadRequest, handler.Logger)
		return
	}

	_, err = govalidator.ValidateStruct(req)
	if err != nil {
		httperror.WriteErrorResponse(w, ErrInvalidRequestFormat, http.StatusBadRequest, handler.Logger)
		return
	}

	var password = req.Password

	u, err := handler.UserService.User(portainer.UserID(userID))
	if err == portainer.ErrUserNotFound {
		httperror.WriteErrorResponse(w, err, http.StatusNotFound, handler.Logger)
		return
	} else if err != nil {
		httperror.WriteErrorResponse(w, err, http.StatusInternalServerError, handler.Logger)
		return
	}

	valid := true
	err = handler.CryptoService.CompareHashAndData(u.Password, password)
	if err != nil {
		valid = false
	}

	encodeJSON(w, &postUserPasswdResponse{Valid: valid}, handler.Logger)
}

// handleGetUser handles GET requests on /users/:id
func (handler *UserHandler) handleGetUser(w http.ResponseWriter, r *http.Request) {
	vars := mux.Vars(r)
	id := vars["id"]

	userID, err := strconv.Atoi(id)
	if err != nil {
		httperror.WriteErrorResponse(w, err, http.StatusBadRequest, handler.Logger)
		return
	}

	user, err := handler.UserService.User(portainer.UserID(userID))
	if err == portainer.ErrUserNotFound {
		httperror.WriteErrorResponse(w, err, http.StatusNotFound, handler.Logger)
		return
	} else if err != nil {
		httperror.WriteErrorResponse(w, err, http.StatusInternalServerError, handler.Logger)
		return
	}

	user.Password = ""
	encodeJSON(w, &user, handler.Logger)
}

// handlePutUser handles PUT requests on /users/:id
func (handler *UserHandler) handlePutUser(w http.ResponseWriter, r *http.Request) {
	vars := mux.Vars(r)
	id := vars["id"]

	userID, err := strconv.Atoi(id)
	if err != nil {
		httperror.WriteErrorResponse(w, err, http.StatusBadRequest, handler.Logger)
		return
	}

	if userID == 1 {
		httperror.WriteErrorResponse(w, portainer.ErrNotAvailableInDemo, http.StatusForbidden, handler.Logger)
		return
	}

	tokenData, err := security.RetrieveTokenData(r)
	if err != nil {
		httperror.WriteErrorResponse(w, err, http.StatusInternalServerError, handler.Logger)
		return
	}

	if tokenData.Role != portainer.AdministratorRole && tokenData.ID != portainer.UserID(userID) {
		httperror.WriteErrorResponse(w, portainer.ErrUnauthorized, http.StatusForbidden, handler.Logger)
		return
	}

	var req putUserRequest
	if err = json.NewDecoder(r.Body).Decode(&req); err != nil {
		httperror.WriteErrorResponse(w, ErrInvalidJSON, http.StatusBadRequest, handler.Logger)
		return
	}

	_, err = govalidator.ValidateStruct(req)
	if err != nil {
		httperror.WriteErrorResponse(w, ErrInvalidRequestFormat, http.StatusBadRequest, handler.Logger)
		return
	}

	if req.Password == "" && req.Role == 0 {
		httperror.WriteErrorResponse(w, ErrInvalidRequestFormat, http.StatusBadRequest, handler.Logger)
		return
	}

	user, err := handler.UserService.User(portainer.UserID(userID))
	if err == portainer.ErrUserNotFound {
		httperror.WriteErrorResponse(w, err, http.StatusNotFound, handler.Logger)
		return
	} else if err != nil {
		httperror.WriteErrorResponse(w, err, http.StatusInternalServerError, handler.Logger)
		return
	}

	if req.Password != "" {
		user.Password, err = handler.CryptoService.Hash(req.Password)
		if err != nil {
			httperror.WriteErrorResponse(w, portainer.ErrCryptoHashFailure, http.StatusBadRequest, handler.Logger)
			return
		}
	}

	if req.Role != 0 {
		if tokenData.Role != portainer.AdministratorRole {
			httperror.WriteErrorResponse(w, portainer.ErrUnauthorized, http.StatusForbidden, handler.Logger)
			return
		}
		if req.Role == 1 {
			user.Role = portainer.AdministratorRole
		} else {
			user.Role = portainer.StandardUserRole
		}
	}

	err = handler.UserService.UpdateUser(user.ID, user)
	if err != nil {
		httperror.WriteErrorResponse(w, err, http.StatusInternalServerError, handler.Logger)
		return
	}
}

// handleGetAdminCheck handles GET requests on /users/admin/check
func (handler *UserHandler) handleGetAdminCheck(w http.ResponseWriter, r *http.Request) {
	users, err := handler.UserService.UsersByRole(portainer.AdministratorRole)
	if err != nil {
		httperror.WriteErrorResponse(w, err, http.StatusInternalServerError, handler.Logger)
		return
	}
	if len(users) == 0 {
		httperror.WriteErrorResponse(w, portainer.ErrUserNotFound, http.StatusNotFound, handler.Logger)
		return
	}
}

// handlePostAdminInit handles POST requests on /users/admin/init
func (handler *UserHandler) handlePostAdminInit(w http.ResponseWriter, r *http.Request) {
	var req postAdminInitRequest
	if err := json.NewDecoder(r.Body).Decode(&req); err != nil {
		httperror.WriteErrorResponse(w, ErrInvalidJSON, http.StatusBadRequest, handler.Logger)
		return
	}

	_, err := govalidator.ValidateStruct(req)
	if err != nil {
		httperror.WriteErrorResponse(w, ErrInvalidRequestFormat, http.StatusBadRequest, handler.Logger)
		return
	}

	users, err := handler.UserService.UsersByRole(portainer.AdministratorRole)
	if err != nil {
		httperror.WriteErrorResponse(w, err, http.StatusInternalServerError, handler.Logger)
		return
	}
	if len(users) == 0 {
		user := &portainer.User{
			Username: req.Username,
			Role:     portainer.AdministratorRole,
		}
		user.Password, err = handler.CryptoService.Hash(req.Password)
		if err != nil {
			httperror.WriteErrorResponse(w, portainer.ErrCryptoHashFailure, http.StatusBadRequest, handler.Logger)
			return
		}

		err = handler.UserService.CreateUser(user)
		if err != nil {
			httperror.WriteErrorResponse(w, err, http.StatusInternalServerError, handler.Logger)
			return
		}
	} else {
		httperror.WriteErrorResponse(w, portainer.ErrAdminAlreadyInitialized, http.StatusConflict, handler.Logger)
		return
	}
}

// handleDeleteUser handles DELETE requests on /users/:id
func (handler *UserHandler) handleDeleteUser(w http.ResponseWriter, r *http.Request) {
	vars := mux.Vars(r)
	id := vars["id"]

	userID, err := strconv.Atoi(id)
	if err != nil {
		httperror.WriteErrorResponse(w, err, http.StatusBadRequest, handler.Logger)
		return
	}

	if userID == 1 {
<<<<<<< HEAD
		httperror.WriteErrorResponse(w, portainer.ErrNotAvailableInDemo, http.StatusForbidden, handler.Logger)
=======
		httperror.WriteErrorResponse(w, portainer.ErrCannotRemoveAdmin, http.StatusForbidden, handler.Logger)
		return
	}

	tokenData, err := security.RetrieveTokenData(r)
	if err != nil {
		httperror.WriteErrorResponse(w, err, http.StatusInternalServerError, handler.Logger)
		return
	}

	if tokenData.ID == portainer.UserID(userID) {
		httperror.WriteErrorResponse(w, portainer.ErrAdminCannotRemoveSelf, http.StatusForbidden, handler.Logger)
>>>>>>> 09409804
		return
	}

	_, err = handler.UserService.User(portainer.UserID(userID))

	if err == portainer.ErrUserNotFound {
		httperror.WriteErrorResponse(w, err, http.StatusNotFound, handler.Logger)
		return
	} else if err != nil {
		httperror.WriteErrorResponse(w, err, http.StatusInternalServerError, handler.Logger)
		return
	}

	err = handler.UserService.DeleteUser(portainer.UserID(userID))
	if err != nil {
		httperror.WriteErrorResponse(w, err, http.StatusInternalServerError, handler.Logger)
		return
	}

	err = handler.TeamMembershipService.DeleteTeamMembershipByUserID(portainer.UserID(userID))
	if err != nil {
		httperror.WriteErrorResponse(w, err, http.StatusInternalServerError, handler.Logger)
		return
	}
}

// handleGetMemberships handles GET requests on /users/:id/memberships
func (handler *UserHandler) handleGetMemberships(w http.ResponseWriter, r *http.Request) {
	vars := mux.Vars(r)
	id := vars["id"]

	userID, err := strconv.Atoi(id)
	if err != nil {
		httperror.WriteErrorResponse(w, err, http.StatusBadRequest, handler.Logger)
		return
	}

	tokenData, err := security.RetrieveTokenData(r)
	if err != nil {
		httperror.WriteErrorResponse(w, err, http.StatusInternalServerError, handler.Logger)
		return
	}

	if tokenData.Role != portainer.AdministratorRole && tokenData.ID != portainer.UserID(userID) {
		httperror.WriteErrorResponse(w, portainer.ErrUnauthorized, http.StatusForbidden, handler.Logger)
		return
	}

	memberships, err := handler.TeamMembershipService.TeamMembershipsByUserID(portainer.UserID(userID))
	if err != nil {
		httperror.WriteErrorResponse(w, err, http.StatusInternalServerError, handler.Logger)
		return
	}

	encodeJSON(w, memberships, handler.Logger)
}<|MERGE_RESOLUTION|>--- conflicted
+++ resolved
@@ -403,9 +403,6 @@
 	}
 
 	if userID == 1 {
-<<<<<<< HEAD
-		httperror.WriteErrorResponse(w, portainer.ErrNotAvailableInDemo, http.StatusForbidden, handler.Logger)
-=======
 		httperror.WriteErrorResponse(w, portainer.ErrCannotRemoveAdmin, http.StatusForbidden, handler.Logger)
 		return
 	}
@@ -418,7 +415,6 @@
 
 	if tokenData.ID == portainer.UserID(userID) {
 		httperror.WriteErrorResponse(w, portainer.ErrAdminCannotRemoveSelf, http.StatusForbidden, handler.Logger)
->>>>>>> 09409804
 		return
 	}
 
