package proxy

import (
	"fmt"
	"net/http"

	"github.com/portainer/portainer/api/http/proxy/factory/kubernetes"

	cmap "github.com/orcaman/concurrent-map"
	"github.com/portainer/portainer/api/kubernetes/cli"

	portainer "github.com/portainer/portainer/api"
	"github.com/portainer/portainer/api/docker"
	"github.com/portainer/portainer/api/http/proxy/factory"
)

// TODO: contain code related to legacy extension management

type (
	// Manager represents a service used to manage proxies to environments(endpoints) and extensions.
	Manager struct {
		proxyFactory           *factory.ProxyFactory
		endpointProxies        cmap.ConcurrentMap
		legacyExtensionProxies cmap.ConcurrentMap
		k8sClientFactory       *cli.ClientFactory
	}
)

// NewManager initializes a new proxy Service
func NewManager(dataStore portainer.DataStore, signatureService portainer.DigitalSignatureService, tunnelService portainer.ReverseTunnelService, clientFactory *docker.ClientFactory, kubernetesClientFactory *cli.ClientFactory, kubernetesTokenCacheManager *kubernetes.TokenCacheManager) *Manager {
	return &Manager{
		endpointProxies:        cmap.New(),
		legacyExtensionProxies: cmap.New(),
		k8sClientFactory:       kubernetesClientFactory,
		proxyFactory:           factory.NewProxyFactory(dataStore, signatureService, tunnelService, clientFactory, kubernetesClientFactory, kubernetesTokenCacheManager),
	}
}

// CreateAndRegisterEndpointProxy creates a new HTTP reverse proxy based on environment(endpoint) properties and and adds it to the registered proxies.
// It can also be used to create a new HTTP reverse proxy and replace an already registered proxy.
func (manager *Manager) CreateAndRegisterEndpointProxy(endpoint *portainer.Endpoint) (http.Handler, error) {
	proxy, err := manager.proxyFactory.NewEndpointProxy(endpoint)
	if err != nil {
		return nil, err
	}

	manager.endpointProxies.Set(fmt.Sprint(endpoint.ID), proxy)
	return proxy, nil
}

<<<<<<< HEAD
// CreateAgentProxyServer creates a new HTTP reverse proxy based on endpoint properties and and adds it to the registered proxies.
=======
// CreateComposeProxyServer creates a new HTTP reverse proxy based on environment(endpoint) properties and and adds it to the registered proxies.
>>>>>>> dc769b4c
// It can also be used to create a new HTTP reverse proxy and replace an already registered proxy.
func (manager *Manager) CreateAgentProxyServer(endpoint *portainer.Endpoint) (*factory.ProxyServer, error) {
	return manager.proxyFactory.NewAgentProxy(endpoint)
}

// GetEndpointProxy returns the proxy associated to a key
func (manager *Manager) GetEndpointProxy(endpoint *portainer.Endpoint) http.Handler {
	proxy, ok := manager.endpointProxies.Get(fmt.Sprint(endpoint.ID))
	if !ok {
		return nil
	}

	return proxy.(http.Handler)
}

// DeleteEndpointProxy deletes the proxy associated to a key
// and cleans the k8s environment(endpoint) client cache. DeleteEndpointProxy
// is currently only called for edge connection clean up.
func (manager *Manager) DeleteEndpointProxy(endpoint *portainer.Endpoint) {
	manager.endpointProxies.Remove(fmt.Sprint(endpoint.ID))
	manager.k8sClientFactory.RemoveKubeClient(endpoint)
}

// CreateLegacyExtensionProxy creates a new HTTP reverse proxy for a legacy extension and adds it to the registered proxies
func (manager *Manager) CreateLegacyExtensionProxy(key, extensionAPIURL string) (http.Handler, error) {
	proxy, err := manager.proxyFactory.NewLegacyExtensionProxy(extensionAPIURL)
	if err != nil {
		return nil, err
	}

	manager.legacyExtensionProxies.Set(key, proxy)
	return proxy, nil
}

// GetLegacyExtensionProxy returns a legacy extension proxy associated to a key
func (manager *Manager) GetLegacyExtensionProxy(key string) http.Handler {
	proxy, ok := manager.legacyExtensionProxies.Get(key)
	if !ok {
		return nil
	}
	return proxy.(http.Handler)
}

// CreateGitlabProxy creates a new HTTP reverse proxy that can be used to send requests to the Gitlab API
func (manager *Manager) CreateGitlabProxy(url string) (http.Handler, error) {
	return manager.proxyFactory.NewGitlabProxy(url)
}<|MERGE_RESOLUTION|>--- conflicted
+++ resolved
@@ -48,11 +48,7 @@
 	return proxy, nil
 }
 
-<<<<<<< HEAD
 // CreateAgentProxyServer creates a new HTTP reverse proxy based on endpoint properties and and adds it to the registered proxies.
-=======
-// CreateComposeProxyServer creates a new HTTP reverse proxy based on environment(endpoint) properties and and adds it to the registered proxies.
->>>>>>> dc769b4c
 // It can also be used to create a new HTTP reverse proxy and replace an already registered proxy.
 func (manager *Manager) CreateAgentProxyServer(endpoint *portainer.Endpoint) (*factory.ProxyServer, error) {
 	return manager.proxyFactory.NewAgentProxy(endpoint)
