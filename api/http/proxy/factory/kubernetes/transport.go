package kubernetes

import (
	"bytes"
	"encoding/json"
<<<<<<< HEAD
	"io/ioutil"
	"log"
	"net/http"
	"regexp"
=======
	"errors"
	"fmt"
	"io/ioutil"
	"log"
	"net/http"
	"path"
	"regexp"
	"strconv"
>>>>>>> d14c7b03
	"strings"

	"github.com/portainer/portainer/api/http/security"
	"github.com/portainer/portainer/api/kubernetes/cli"

	portainer "github.com/portainer/portainer/api"
)

type baseTransport struct {
<<<<<<< HEAD
	httpTransport *http.Transport
	tokenManager  *tokenManager
	endpoint      *portainer.Endpoint
	dataStore     portainer.DataStore
}

func newBaseTransport(httpTransport *http.Transport, tokenManager *tokenManager, endpoint *portainer.Endpoint, dataStore portainer.DataStore) *baseTransport {
	return &baseTransport{
		httpTransport: httpTransport,
		tokenManager:  tokenManager,
		endpoint:      endpoint,
		dataStore:     dataStore,
	}
}

func (transport *baseTransport) RoundTrip(request *http.Request) (*http.Response, error) {
=======
	httpTransport    *http.Transport
	tokenManager     *tokenManager
	endpoint         *portainer.Endpoint
	k8sClientFactory *cli.ClientFactory
	dataStore        portainer.DataStore
}

func newBaseTransport(httpTransport *http.Transport, tokenManager *tokenManager, endpoint *portainer.Endpoint, k8sClientFactory *cli.ClientFactory, dataStore portainer.DataStore) *baseTransport {
	return &baseTransport{
		httpTransport:    httpTransport,
		tokenManager:     tokenManager,
		endpoint:         endpoint,
		k8sClientFactory: k8sClientFactory,
		dataStore:        dataStore,
	}
}

// #region KUBERNETES PROXY

// proxyKubernetesRequest intercepts a Kubernetes API request and apply logic based
// on the requested operation.
func (transport *baseTransport) proxyKubernetesRequest(request *http.Request) (*http.Response, error) {
>>>>>>> d14c7b03
	apiVersionRe := regexp.MustCompile(`^(/kubernetes)?/api/v[0-9](\.[0-9])?`)
	requestPath := apiVersionRe.ReplaceAllString(request.URL.Path, "")

	switch {
	case strings.EqualFold(requestPath, "/namespaces"):
<<<<<<< HEAD
		return transport.executeKubernetesRequest(request, true)
	case strings.HasPrefix(requestPath, "/namespaces"):
		return transport.proxyNamespacedRequest(request, requestPath)
	default:
		return transport.executeKubernetesRequest(request, true)
=======
		return transport.executeKubernetesRequest(request)
	case strings.HasPrefix(requestPath, "/namespaces"):
		return transport.proxyNamespacedRequest(request, requestPath)
	default:
		return transport.executeKubernetesRequest(request)
>>>>>>> d14c7b03
	}
}

func (transport *baseTransport) proxyNamespacedRequest(request *http.Request, fullRequestPath string) (*http.Response, error) {
	requestPath := strings.TrimPrefix(fullRequestPath, "/namespaces/")
	split := strings.SplitN(requestPath, "/", 2)
	namespace := split[0]

	requestPath = ""
	if len(split) > 1 {
		requestPath = split[1]
	}

	switch {
<<<<<<< HEAD
	case requestPath == "" && request.Method == "DELETE":
		return transport.deleteNamespaceRequest(request, namespace)
	default:
		return transport.executeKubernetesRequest(request, true)
	}
}

func (transport *baseTransport) executeKubernetesRequest(request *http.Request, shouldLog bool) (*http.Response, error) {
	return transport.httpTransport.RoundTrip(request)
}

var (
	namespaceRegex = regexp.MustCompile(`^/namespaces/([^/]*)$`)
)
=======
	case strings.HasPrefix(requestPath, "secrets"):
		return transport.proxySecretRequest(request, namespace, requestPath)
	case requestPath == "" && request.Method == "DELETE":
		return transport.proxyNamespaceDeleteOperation(request, namespace)
	default:
		return transport.executeKubernetesRequest(request)
	}
}

func (transport *baseTransport) executeKubernetesRequest(request *http.Request) (*http.Response, error) {

	resp, err := transport.httpTransport.RoundTrip(request)

	return resp, err
}

// #endregion

// #region ROUND TRIP

func (transport *baseTransport) prepareRoundTrip(request *http.Request) (string, error) {
	token, err := transport.getRoundTripToken(request, transport.tokenManager)
	if err != nil {
		return "", err
	}

	request.Header.Set("Authorization", fmt.Sprintf("Bearer %s", token))

	return token, nil
}

// RoundTrip is the implementation of the the http.RoundTripper interface
func (transport *baseTransport) RoundTrip(request *http.Request) (*http.Response, error) {
	return transport.proxyKubernetesRequest(request)
}
>>>>>>> d14c7b03

func (transport *baseTransport) getRoundTripToken(request *http.Request, tokenManager *tokenManager) (string, error) {
	tokenData, err := security.RetrieveTokenData(request)
	if err != nil {
		return "", err
	}

	var token string
	if tokenData.Role == portainer.AdministratorRole {
		token = tokenManager.GetAdminServiceAccountToken()
	} else {
<<<<<<< HEAD
		token, err = tokenManager.GetUserServiceAccountToken(int(tokenData.ID))
=======
		token, err = tokenManager.GetUserServiceAccountToken(int(tokenData.ID), transport.endpoint.ID)
>>>>>>> d14c7b03
		if err != nil {
			log.Printf("Failed retrieving service account token: %v", err)
			return "", err
		}
	}

	return token, nil
}

// #endregion

// #region DECORATE FUNCTIONS

func decorateAgentRequest(r *http.Request, dataStore portainer.DataStore) error {
	requestPath := strings.TrimPrefix(r.URL.Path, "/v2")

	switch {
	case strings.HasPrefix(requestPath, "/dockerhub"):
		return decorateAgentDockerHubRequest(r, dataStore)
	}

	return nil
}

func decorateAgentDockerHubRequest(r *http.Request, dataStore portainer.DataStore) error {
	requestPath, registryIdString := path.Split(r.URL.Path)

	registryID, err := strconv.Atoi(registryIdString)
	if err != nil {
		return fmt.Errorf("missing registry id: %w", err)
	}

	r.URL.Path = strings.TrimSuffix(requestPath, "/")

	registry := &portainer.Registry{
		Type: portainer.DockerHubRegistry,
	}

	if registryID != 0 {
		registry, err = dataStore.Registry().Registry(portainer.RegistryID(registryID))
		if err != nil {
			return fmt.Errorf("failed fetching registry: %w", err)
		}
	}

	if registry.Type != portainer.DockerHubRegistry {
		return errors.New("invalid registry type")
	}

	newBody, err := json.Marshal(registry)
	if err != nil {
		return fmt.Errorf("failed marshaling registry: %w", err)
	}

	r.Method = http.MethodPost
	r.Body = ioutil.NopCloser(bytes.NewReader(newBody))
	r.ContentLength = int64(len(newBody))

	return nil
}

// #endregion<|MERGE_RESOLUTION|>--- conflicted
+++ resolved
@@ -3,12 +3,6 @@
 import (
 	"bytes"
 	"encoding/json"
-<<<<<<< HEAD
-	"io/ioutil"
-	"log"
-	"net/http"
-	"regexp"
-=======
 	"errors"
 	"fmt"
 	"io/ioutil"
@@ -17,7 +11,6 @@
 	"path"
 	"regexp"
 	"strconv"
->>>>>>> d14c7b03
 	"strings"
 
 	"github.com/portainer/portainer/api/http/security"
@@ -27,24 +20,6 @@
 )
 
 type baseTransport struct {
-<<<<<<< HEAD
-	httpTransport *http.Transport
-	tokenManager  *tokenManager
-	endpoint      *portainer.Endpoint
-	dataStore     portainer.DataStore
-}
-
-func newBaseTransport(httpTransport *http.Transport, tokenManager *tokenManager, endpoint *portainer.Endpoint, dataStore portainer.DataStore) *baseTransport {
-	return &baseTransport{
-		httpTransport: httpTransport,
-		tokenManager:  tokenManager,
-		endpoint:      endpoint,
-		dataStore:     dataStore,
-	}
-}
-
-func (transport *baseTransport) RoundTrip(request *http.Request) (*http.Response, error) {
-=======
 	httpTransport    *http.Transport
 	tokenManager     *tokenManager
 	endpoint         *portainer.Endpoint
@@ -67,25 +42,16 @@
 // proxyKubernetesRequest intercepts a Kubernetes API request and apply logic based
 // on the requested operation.
 func (transport *baseTransport) proxyKubernetesRequest(request *http.Request) (*http.Response, error) {
->>>>>>> d14c7b03
 	apiVersionRe := regexp.MustCompile(`^(/kubernetes)?/api/v[0-9](\.[0-9])?`)
 	requestPath := apiVersionRe.ReplaceAllString(request.URL.Path, "")
 
 	switch {
 	case strings.EqualFold(requestPath, "/namespaces"):
-<<<<<<< HEAD
-		return transport.executeKubernetesRequest(request, true)
-	case strings.HasPrefix(requestPath, "/namespaces"):
-		return transport.proxyNamespacedRequest(request, requestPath)
-	default:
-		return transport.executeKubernetesRequest(request, true)
-=======
 		return transport.executeKubernetesRequest(request)
 	case strings.HasPrefix(requestPath, "/namespaces"):
 		return transport.proxyNamespacedRequest(request, requestPath)
 	default:
 		return transport.executeKubernetesRequest(request)
->>>>>>> d14c7b03
 	}
 }
 
@@ -100,22 +66,6 @@
 	}
 
 	switch {
-<<<<<<< HEAD
-	case requestPath == "" && request.Method == "DELETE":
-		return transport.deleteNamespaceRequest(request, namespace)
-	default:
-		return transport.executeKubernetesRequest(request, true)
-	}
-}
-
-func (transport *baseTransport) executeKubernetesRequest(request *http.Request, shouldLog bool) (*http.Response, error) {
-	return transport.httpTransport.RoundTrip(request)
-}
-
-var (
-	namespaceRegex = regexp.MustCompile(`^/namespaces/([^/]*)$`)
-)
-=======
 	case strings.HasPrefix(requestPath, "secrets"):
 		return transport.proxySecretRequest(request, namespace, requestPath)
 	case requestPath == "" && request.Method == "DELETE":
@@ -151,7 +101,6 @@
 func (transport *baseTransport) RoundTrip(request *http.Request) (*http.Response, error) {
 	return transport.proxyKubernetesRequest(request)
 }
->>>>>>> d14c7b03
 
 func (transport *baseTransport) getRoundTripToken(request *http.Request, tokenManager *tokenManager) (string, error) {
 	tokenData, err := security.RetrieveTokenData(request)
@@ -163,11 +112,7 @@
 	if tokenData.Role == portainer.AdministratorRole {
 		token = tokenManager.GetAdminServiceAccountToken()
 	} else {
-<<<<<<< HEAD
-		token, err = tokenManager.GetUserServiceAccountToken(int(tokenData.ID))
-=======
 		token, err = tokenManager.GetUserServiceAccountToken(int(tokenData.ID), transport.endpoint.ID)
->>>>>>> d14c7b03
 		if err != nil {
 			log.Printf("Failed retrieving service account token: %v", err)
 			return "", err
