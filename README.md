--- conflicted
+++ resolved
@@ -16,7 +16,7 @@
 
 The current Docker version support policy is the following: `N` to `N-2` included where `N` is the latest version.
 
-At the moment, the following versions are supported: 1.9, 1.10 & 1.11. 
+At the moment, the following versions are supported: 1.9, 1.10 & 1.11.
 
 ## Run
 
@@ -120,17 +120,9 @@
 * `--data`, `-d`: Path to the data folder (default: `"."`)
 * `--assets`, `-a`: Path to the assets (default: `"."`)
 * `--swarm`, `-s`: Swarm cluster support (default: `false`)
-<<<<<<< HEAD
 * `--registries`, `-r`: Available registries in the UI (format *REGISTRY_NAME=REGISTRY_ADDRESS*)
 * `--tlsverify`: TLS support (default: `false`)
 * `--tlscacert`: Path to the CA (default `/certs/ca.pem`)
 * `--tlscert`: Path to the TLS certificate file (default `/certs/cert.pem`)
 * `--tlskey`: Path to the TLS key (default `/certs/key.pem`)
-* `--hide-label`, `-l`: Hide containers with a specific label in the UI
-=======
-* `--hide-label`, `-l`: Hide containers with a specific label in the UI
-* `--tlsverify`: TLS support (default: `false`)
-* `--tlscacert`: Path to the CA (default `/certs/ca.pem`)
-* `--tlscert`: Path to the TLS certificate file (default `/certs/cert.pem`)
-* `--tlskey`: Path to the TLS key (default `/certs/key.pem`)
->>>>>>> c8a5b82c
+* `--hide-label`, `-l`: Hide containers with a specific label in the UI