--- conflicted
+++ resolved
@@ -2,11 +2,7 @@
   "author": "Portainer.io",
   "name": "portainer",
   "homepage": "http://portainer.io",
-<<<<<<< HEAD
-  "version": "2.9.3",
-=======
   "version": "2.11.0",
->>>>>>> 787807a5
   "repository": {
     "type": "git",
     "url": "git@github.com:portainer/portainer.git"
